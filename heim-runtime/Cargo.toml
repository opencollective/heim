[package]
name = "heim-runtime"
version = "0.0.2"
authors = ["svartalf <self@svartalf.info>"]
edition = "2018"
description = "Runtime shims for heim crate"
keywords = ["heim", "runtime", "shim", "sync"]
categories = ["asynchronous", "os", "api-bindings"]
repository = "https://github.com/heim-rs/heim"
license = "Apache-2.0 OR MIT"

[dependencies]
heim-common = { version = "0.0.6", path = "../heim-common" }
cfg-if = "0.1.9"

<<<<<<< HEAD
tokio = { git = "https://github.com/tokio-rs/tokio.git", branch = "master", optional = true }
# TODO: `tokio_fs::DirEntry` is not re-exported by a `tokio` crate
tokio-fs = { git = "https://github.com/tokio-rs/tokio.git", branch = "master", optional = true }
=======
# `runtime-polyfill` feature dependencies
threadpool = { version = "1.7.1", optional = true }
lazy_static = { version = "1.3.0", optional = true }
futures-preview = { version = "0.3.0-alpha.17", optional = true }
>>>>>>> 42b3b0b1

[dev-dependencies]
version-sync = "0.8"

[features]
<<<<<<< HEAD
default = []
reactor-polyfill = []
reactor-tokio = ["tokio", "tokio-fs"]
=======
default = ["runtime-polyfill"]
runtime-polyfill = ["threadpool", "lazy_static", "futures-preview"]
>>>>>>> 42b3b0b1
<|MERGE_RESOLUTION|>--- conflicted
+++ resolved
@@ -13,26 +13,20 @@
 heim-common = { version = "0.0.6", path = "../heim-common" }
 cfg-if = "0.1.9"
 
-<<<<<<< HEAD
-tokio = { git = "https://github.com/tokio-rs/tokio.git", branch = "master", optional = true }
-# TODO: `tokio_fs::DirEntry` is not re-exported by a `tokio` crate
-tokio-fs = { git = "https://github.com/tokio-rs/tokio.git", branch = "master", optional = true }
-=======
 # `runtime-polyfill` feature dependencies
 threadpool = { version = "1.7.1", optional = true }
 lazy_static = { version = "1.3.0", optional = true }
 futures-preview = { version = "0.3.0-alpha.17", optional = true }
->>>>>>> 42b3b0b1
+
+# `runtime-tokio` feature dependencies
+tokio = { git = "https://github.com/tokio-rs/tokio.git", branch = "master", optional = true }
+# TODO: `tokio_fs::DirEntry` is not re-exported by a `tokio` crate
+tokio-fs = { git = "https://github.com/tokio-rs/tokio.git", branch = "master", optional = true }
 
 [dev-dependencies]
 version-sync = "0.8"
 
 [features]
-<<<<<<< HEAD
-default = []
-reactor-polyfill = []
-reactor-tokio = ["tokio", "tokio-fs"]
-=======
 default = ["runtime-polyfill"]
 runtime-polyfill = ["threadpool", "lazy_static", "futures-preview"]
->>>>>>> 42b3b0b1
+runtime-tokio = ["tokio", "tokio-fs"]