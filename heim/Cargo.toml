[package]
name = "heim"
version = "0.0.6"
authors = ["svartalf <self@svartalf.info>"]
edition = "2018"
description = "Cross-platform framework for system information"
keywords = ["heim", "system", "information", "sysinfo", "psutil"]
categories = ["asynchronous", "os", "api-bindings"]
repository = "https://github.com/heim-rs/heim"
readme = "README.md"
license = "Apache-2.0 OR MIT"

[badges]
maintenance = { status = "experimental" }
azure-devops = { project = "heim-rs/heim", pipeline = "heim-rs.heim" }

[dependencies]
heim-common = { version = "0.0.6", path = "../heim-common" }
heim-derive = { version = "0.0.6", path = "../heim-derive" }
heim-runtime = { version = "0.0.2", path = "../heim-runtime" }
<<<<<<< HEAD
heim-cpu = {version = "0.0.5", path = "../heim-cpu", optional = true, default-features = false }
heim-disk = {version = "0.0.5", path = "../heim-disk", optional = true, default-features = false }
heim-host = { version = "0.0.5", path = "../heim-host", optional = true, default-features = false }
heim-memory = {version = "0.0.5", path = "../heim-memory", optional = true, default-features = false }
heim-net = {version = "0.0.5", path = "../heim-net", optional = true, default-features = false }
heim-process = { version = "0.0.5", path = "../heim-process", optional = true, default-features = false }
heim-virt = { version = "0.0.5", path = "../heim-virt", optional = true, default-features = false }
=======
heim-cpu = {version = "0.0.6", path = "../heim-cpu", optional = true }
heim-disk = {version = "0.0.6", path = "../heim-disk", optional = true }
heim-host = { version = "0.0.6", path = "../heim-host", optional = true }
heim-memory = {version = "0.0.6", path = "../heim-memory", optional = true }
heim-net = {version = "0.0.6", path = "../heim-net", optional = true }
heim-process = { version = "0.0.6", path = "../heim-process", optional = true }
heim-virt = { version = "0.0.6", path = "../heim-virt", optional = true }
>>>>>>> 42b3b0b1

[dev-dependencies]
version-sync = "0.8"

[features]
default = ["host", "cpu", "memory", "disk", "net", "process", "virt", "runtime-polyfill"]

# Modules
host = ["heim-host"]
cpu = ["heim-cpu"]
memory = ["heim-memory"]
disk = ["heim-disk"]
net = ["heim-net"]
process = ["heim-process"]
virt = ["heim-virt"]

# Reactors
<<<<<<< HEAD
reactor-polyfill = [
    "heim-runtime/reactor-polyfill",
    "heim-cpu/reactor-polyfill",
    "heim-cpu/reactor-polyfill",
    "heim-disk/reactor-polyfill",
    "heim-host/reactor-polyfill",
    "heim-memory/reactor-polyfill",
    "heim-net/reactor-polyfill",
    "heim-process/reactor-polyfill",
    "heim-virt/reactor-polyfill",
]
reactor-tokio = [
    "heim-runtime/reactor-tokio",
=======
runtime-polyfill = [
    "heim-runtime/runtime-polyfill",
    "heim-cpu/runtime-polyfill",
    "heim-cpu/runtime-polyfill",
    "heim-disk/runtime-polyfill",
    "heim-host/runtime-polyfill",
    "heim-memory/runtime-polyfill",
    "heim-net/runtime-polyfill",
    "heim-process/runtime-polyfill",
    "heim-virt/runtime-polyfill",
>>>>>>> 42b3b0b1
]<|MERGE_RESOLUTION|>--- conflicted
+++ resolved
@@ -18,15 +18,6 @@
 heim-common = { version = "0.0.6", path = "../heim-common" }
 heim-derive = { version = "0.0.6", path = "../heim-derive" }
 heim-runtime = { version = "0.0.2", path = "../heim-runtime" }
-<<<<<<< HEAD
-heim-cpu = {version = "0.0.5", path = "../heim-cpu", optional = true, default-features = false }
-heim-disk = {version = "0.0.5", path = "../heim-disk", optional = true, default-features = false }
-heim-host = { version = "0.0.5", path = "../heim-host", optional = true, default-features = false }
-heim-memory = {version = "0.0.5", path = "../heim-memory", optional = true, default-features = false }
-heim-net = {version = "0.0.5", path = "../heim-net", optional = true, default-features = false }
-heim-process = { version = "0.0.5", path = "../heim-process", optional = true, default-features = false }
-heim-virt = { version = "0.0.5", path = "../heim-virt", optional = true, default-features = false }
-=======
 heim-cpu = {version = "0.0.6", path = "../heim-cpu", optional = true }
 heim-disk = {version = "0.0.6", path = "../heim-disk", optional = true }
 heim-host = { version = "0.0.6", path = "../heim-host", optional = true }
@@ -34,7 +25,6 @@
 heim-net = {version = "0.0.6", path = "../heim-net", optional = true }
 heim-process = { version = "0.0.6", path = "../heim-process", optional = true }
 heim-virt = { version = "0.0.6", path = "../heim-virt", optional = true }
->>>>>>> 42b3b0b1
 
 [dev-dependencies]
 version-sync = "0.8"
@@ -52,21 +42,6 @@
 virt = ["heim-virt"]
 
 # Reactors
-<<<<<<< HEAD
-reactor-polyfill = [
-    "heim-runtime/reactor-polyfill",
-    "heim-cpu/reactor-polyfill",
-    "heim-cpu/reactor-polyfill",
-    "heim-disk/reactor-polyfill",
-    "heim-host/reactor-polyfill",
-    "heim-memory/reactor-polyfill",
-    "heim-net/reactor-polyfill",
-    "heim-process/reactor-polyfill",
-    "heim-virt/reactor-polyfill",
-]
-reactor-tokio = [
-    "heim-runtime/reactor-tokio",
-=======
 runtime-polyfill = [
     "heim-runtime/runtime-polyfill",
     "heim-cpu/runtime-polyfill",
@@ -77,5 +52,7 @@
     "heim-net/runtime-polyfill",
     "heim-process/runtime-polyfill",
     "heim-virt/runtime-polyfill",
->>>>>>> 42b3b0b1
+]
+runtime-tokio = [
+    "heim-runtime/runtime-tokio",
 ]