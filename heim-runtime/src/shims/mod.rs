--- conflicted
+++ resolved
@@ -1,23 +1,13 @@
-mod sync;
+cfg_if::cfg_if! {
+    if #[cfg(feature = "runtime-polyfill")] {
+        mod sync;
 
-<<<<<<< HEAD
         pub use self::sync::*;
-    } else if #[cfg(feature = "reactor-tokio")] {
+    } else if #[cfg(feature = "runtime-tokio")] {
         mod tokio;
 
         pub use self::tokio::*;
     } else {
-        compile_error!("No shim reactor was selected");
+        compile_error!("No shim runtime was selected");
     }
-}
-=======
-pub use self::sync::*;
-
-//cfg_if::cfg_if! {
-//    if #[cfg(feature = "runtime-polyfill")] {
-//        mod sync;
-//
-//        pub use self::sync::*;
-//    }
-//}
->>>>>>> 42b3b0b1
+}